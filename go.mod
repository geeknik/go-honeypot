--- conflicted
+++ resolved
@@ -11,14 +11,11 @@
 )
 
 require (
-<<<<<<< HEAD
 	github.com/kr/pretty v0.3.1 // indirect
 	github.com/stretchr/testify v1.9.0 // indirect
 	go.uber.org/goleak v1.3.0 // indirect
 	go.uber.org/multierr v1.11.0 // indirect
 	gopkg.in/check.v1 v1.0.0-20180628173108-788fd7840127 // indirect
-=======
 	github.com/stretchr/testify v1.9.0 // indirect
 	go.uber.org/multierr v1.11.0 // indirect
->>>>>>> 8e3042d0
 )